/* global Promise, screen, CustomEvent */
var initMetaTags = require('./metaTags').inject;
var initWakelock = require('./wakelock');
var loadingScreen = require('./loadingScreen');
var re = require('../a-register-element');
var scenes = require('./scenes');
var systems = require('../system').systems;
var THREE = require('../../lib/three');
var utils = require('../../utils/');
// Require after.
var AEntity = require('../a-entity');
var ANode = require('../a-node');
var initPostMessageAPI = require('./postMessage');

var bind = utils.bind;
var isIOS = utils.device.isIOS();
var isMobile = utils.device.isMobile();
var isWebXRAvailable = utils.device.isWebXRAvailable;
var registerElement = re.registerElement;
var warn = utils.debug('core:a-scene:warn');

if (isIOS) { require('../../utils/ios-orientationchange-blank-bug'); }

/**
 * Scene element, holds all entities.
 *
 * @member {array} behaviors - Component instances that have registered themselves to be
           updated on every tick.
 * @member {object} camera - three.js Camera object.
 * @member {object} canvas
 * @member {bool} isScene - Differentiates as scene entity as opposed to other entites.
 * @member {bool} isMobile - Whether browser is mobile (via UA detection).
 * @member {object} object3D - Root three.js Scene object.
 * @member {object} renderer
 * @member {bool} renderStarted
 * @member {object} systems - Registered instantiated systems.
 * @member {number} time
 */
module.exports.AScene = registerElement('a-scene', {
  prototype: Object.create(AEntity.prototype, {
    createdCallback: {
      value: function () {
        this.clock = new THREE.Clock();
        this.isIOS = isIOS;
        this.isMobile = isMobile;
        this.hasWebXR = isWebXRAvailable;
        this.isAR = false;
        this.isScene = true;
        this.object3D = new THREE.Scene();
        var self = this;
        this.object3D.onAfterRender = function (renderer, scene, camera) {
          // THREE may swap the camera used for the rendering if in VR, so we pass it to tock
          if (self.isPlaying) { self.tock(self.time, self.delta, camera); }
        };
        this.resize = bind(this.resize, this);
        this.render = bind(this.render, this);
        this.systems = {};
        this.systemNames = [];
        this.time = this.delta = 0;

        this.behaviors = {tick: [], tock: []};
        this.hasLoaded = false;
        this.isPlaying = false;
        this.originalHTML = this.innerHTML;

        // Default components.
        this.setAttribute('inspector', '');
        this.setAttribute('keyboard-shortcuts', '');
        this.setAttribute('screenshot', '');
        this.setAttribute('vr-mode-ui', '');
        this.setAttribute('device-orientation-permission-ui', '');
      }
    },

    addFullScreenStyles: {
      value: function () {
        document.documentElement.classList.add('a-fullscreen');
      }
    },

    removeFullScreenStyles: {
      value: function () {
        document.documentElement.classList.remove('a-fullscreen');
      }
    },

    attachedCallback: {
      value: function () {
        var self = this;
        var embedded = this.hasAttribute('embedded');
        // Renderer initialization
        setupCanvas(this);
        this.setupRenderer();
        loadingScreen.setup(this, getCanvasSize);

        this.resize();
        if (!embedded) { this.addFullScreenStyles(); }
        initPostMessageAPI(this);

        initMetaTags(this);
        initWakelock(this);

        // Handler to exit VR (e.g., Oculus Browser back button).
        this.onVRPresentChangeBound = bind(this.onVRPresentChange, this);
        window.addEventListener('vrdisplaypresentchange', this.onVRPresentChangeBound);

        // Bind functions.
        this.enterVRBound = function () { self.enterVR(); };
        this.exitVRBound = function () { self.exitVR(); };
        this.exitVRTrueBound = function () { self.exitVR(true); };
        this.pointerRestrictedBound = function () { self.pointerRestricted(); };
        this.pointerUnrestrictedBound = function () { self.pointerUnrestricted(); };

        if (!isWebXRAvailable) {
          // Exit VR on `vrdisplaydeactivate` (e.g. taking off Rift headset).
          window.addEventListener('vrdisplaydeactivate', this.exitVRBound);

          // Exit VR on `vrdisplaydisconnect` (e.g. unplugging Rift headset).
          window.addEventListener('vrdisplaydisconnect', this.exitVRTrueBound);

          // Register for mouse restricted events while in VR
          // (e.g. mouse no longer available on desktop 2D view)
          window.addEventListener('vrdisplaypointerrestricted', this.pointerRestrictedBound);

          // Register for mouse unrestricted events while in VR
          // (e.g. mouse once again available on desktop 2D view)
          window.addEventListener('vrdisplaypointerunrestricted',
                                  this.pointerUnrestrictedBound);
        }

        window.addEventListener('sessionend', this.resize);
        // Camera set up by camera system.
        this.addEventListener('cameraready', function () {
          self.attachedCallbackPostCamera();
        });

        this.initSystems();

        // WebXR Immersive navigation handler.
        if (this.hasWebXR && navigator.xr && navigator.xr.addEventListener) {
          navigator.xr.addEventListener('sessiongranted', function () { self.enterVR(); });
        }
      }
    },

    attachedCallbackPostCamera: {
      value: function () {
        var resize;
        var self = this;

        window.addEventListener('load', resize);
        window.addEventListener('resize', function () {
          // Workaround for a Webkit bug (https://bugs.webkit.org/show_bug.cgi?id=170595)
          // where the window does not contain the correct viewport size
          // after an orientation change. The window size is correct if the operation
          // is postponed a few milliseconds.
          // self.resize can be called directly once the bug above is fixed.
          if (self.isIOS) {
            setTimeout(self.resize, 100);
          } else {
            self.resize();
          }
        });
        this.play();

        // Add to scene index.
        scenes.push(this);
      },
      writable: window.debug
    },

    /**
     * Initialize all systems.
     */
    initSystems: {
      value: function () {
        var name;

        // Initialize camera system first.
        this.initSystem('camera');

        for (name in systems) {
          if (name === 'camera') { continue; }
          this.initSystem(name);
        }
      }
    },

    /**
     * Initialize a system.
     */
    initSystem: {
      value: function (name) {
        if (this.systems[name]) { return; }
        this.systems[name] = new systems[name](this);
        this.systemNames.push(name);
      }
    },

    /**
     * Shut down scene on detach.
     */
    detachedCallback: {
      value: function () {
        // Remove from scene index.
        var sceneIndex = scenes.indexOf(this);
        scenes.splice(sceneIndex, 1);

        window.removeEventListener('vrdisplaypresentchange', this.onVRPresentChangeBound);
        window.removeEventListener('vrdisplayactivate', this.enterVRBound);
        window.removeEventListener('vrdisplaydeactivate', this.exitVRBound);
        window.removeEventListener('vrdisplayconnect', this.enterVRBound);
        window.removeEventListener('vrdisplaydisconnect', this.exitVRTrueBound);
        window.removeEventListener('vrdisplaypointerrestricted', this.pointerRestrictedBound);
        window.removeEventListener('vrdisplaypointerunrestricted', this.pointerUnrestrictedBound);
        window.removeEventListener('sessionend', this.resize);
        this.renderer.dispose();
      }
    },

    /**
     * Add ticks and tocks.
     *
     * @param {object} behavior - A component.
     */
    addBehavior: {
      value: function (behavior) {
        var behaviorArr;
        var behaviors = this.behaviors;
        var behaviorType;

        // Check if behavior has tick and/or tock and add the behavior to the appropriate list.
        for (behaviorType in behaviors) {
          if (!behavior[behaviorType]) { continue; }
          behaviorArr = this.behaviors[behaviorType];
          if (behaviorArr.indexOf(behavior) === -1) {
            behaviorArr.push(behavior);
          }
        }
      }
    },

    /**
     * For tests.
     */
    getPointerLockElement: {
      value: function () {
        return document.pointerLockElement;
      },
      writable: window.debug
    },

    /**
     * For tests.
     */
    checkHeadsetConnected: {
      value: utils.device.checkHeadsetConnected,
      writable: window.debug
    },

    enterAR: {
      value: function () {
        var errorMessage;
        if (!this.hasWebXR) {
          errorMessage = 'Failed to enter AR mode, WebXR not supported.';
          throw new Error(errorMessage);
        }
        if (!utils.device.checkARSupport()) {
          errorMessage = 'Failed to enter AR, WebXR immersive-ar mode not supported in your browser or device.';
          throw new Error(errorMessage);
        }
        return this.enterVR(true);
      }
    },

    /**
     * Call `requestPresent` if WebVR or WebVR polyfill.
     * Call `requestFullscreen` on desktop.
     * Handle events, states, fullscreen styles.
     *
     * @param {bool?} useAR - if true, try immersive-ar mode
     * @returns {Promise}
     */
    enterVR: {
      value: function (useAR) {
        var self = this;
        var vrDisplay;
        var vrManager = self.renderer.xr;
        var xrInit;

        // Don't enter VR if already in VR.
        if (this.is('vr-mode')) { return Promise.resolve('Already in VR.'); }

        // Has VR.
        if (this.checkHeadsetConnected() || this.isMobile) {
          var rendererSystem = self.getAttribute('renderer');
          vrManager.enabled = true;

          if (this.hasWebXR) {
            // XR API.
            if (this.xrSession) {
              this.xrSession.removeEventListener('end', this.exitVRBound);
            }
            var refspace = this.sceneEl.systems.webxr.sessionReferenceSpaceType;
            vrManager.setReferenceSpaceType(refspace);
            var xrMode = useAR ? 'immersive-ar' : 'immersive-vr';
            xrInit = this.sceneEl.systems.webxr.sessionConfiguration;
            return new Promise(function (resolve, reject) {
              navigator.xr.requestSession(xrMode, xrInit).then(
                function requestSuccess (xrSession) {
                  self.xrSession = xrSession;
                  vrManager.layersEnabled = xrInit.requiredFeatures.indexOf('layers') !== -1;
                  vrManager.setSession(xrSession).then(function () {
                    vrManager.setFoveation(rendererSystem.foveationLevel);
                  });
                  xrSession.addEventListener('end', self.exitVRBound);
                  enterVRSuccess(resolve);
                },
                function requestFail (error) {
                  var useAR = xrMode === 'immersive-ar';
                  var mode = useAR ? 'AR' : 'VR';
                  throw new Error('Failed to enter ' + mode + ' mode (`requestSession`) ' + error);
                }
              );
            });
          } else {
            vrDisplay = utils.device.getVRDisplay();
            vrManager.setDevice(vrDisplay);
            if (vrDisplay.isPresenting &&
                !window.hasNativeWebVRImplementation) {
              enterVRSuccess();
              return Promise.resolve();
            }
            var presentationAttributes = {
              highRefreshRate: rendererSystem.highRefreshRate
            };

            return vrDisplay.requestPresent([{
              source: this.canvas,
              attributes: presentationAttributes
            }]).then(enterVRSuccess, enterVRFailure);
          }
        }

<<<<<<< HEAD
        // No VR.
        enterVRSuccess();
        return Promise.resolve();

        // Callback that happens on enter VR success or enter fullscreen (any API).
        function enterVRSuccess (resolve) {
          // vrdisplaypresentchange fires only once when the first requestPresent is completed;
          // the first requestPresent could be called from ondisplayactivate and there is no way
          // to setup everything from there. Thus, we need to emulate another vrdisplaypresentchange
          // for the actual requestPresent. Need to make sure there are no issues with firing the
          // vrdisplaypresentchange multiple times.
          var event;
          if (window.hasNativeWebVRImplementation && !window.hasNativeWebXRImplementation) {
            event = new CustomEvent('vrdisplaypresentchange', {detail: {display: utils.device.getVRDisplay()}});
            window.dispatchEvent(event);
          }

          if (useAR) {
            self.addState('ar-mode');
          } else {
            self.addState('vr-mode');
          }
          self.emit('enter-vr', {target: self});
          // Lock to landscape orientation on mobile.
          if (!isWebXRAvailable && self.isMobile && screen.orientation && screen.orientation.lock) {
            screen.orientation.lock('landscape');
          }
          self.addFullScreenStyles();

          // On mobile, the polyfill handles fullscreen.
          // TODO: 07/16 Chromium builds break when `requestFullscreen`ing on a canvas
          // that we are also `requestPresent`ing. Until then, don't fullscreen if headset
          // connected.
          if (!self.isMobile && !self.checkHeadsetConnected()) {
            requestFullscreen(self.canvas);
          }

          self.resize();
          if (resolve) { resolve(); }
=======
   /**
   * Call `exitPresent` if WebVR / WebXR or WebVR polyfill.
   * Handle events, states, fullscreen styles.
   *
   * @returns {Promise}
   */
  exitVR () {
    var self = this;
    var vrDisplay;
    var vrManager = this.renderer.xr;

    // Don't exit VR if not in VR.
    if (!this.is('vr-mode') && !this.is('ar-mode')) { return Promise.resolve('Not in immersive mode.'); }

    // Handle exiting VR if not yet already and in a headset or polyfill.
    if (this.checkHeadsetConnected() || this.isMobile) {
      vrManager.enabled = false;
      vrDisplay = utils.device.getVRDisplay();
      if (this.hasWebXR) {
        this.xrSession.removeEventListener('end', this.exitVRBound);
        // Capture promise to avoid errors.
        this.xrSession.end().then(function () {}, function () {});
        this.xrSession = undefined;
      } else {
        if (vrDisplay.isPresenting) {
          return vrDisplay.exitPresent().then(exitVRSuccess, exitVRFailure);
>>>>>>> d8fef142
        }

        function enterVRFailure (err) {
          self.removeState('vr-mode');
          if (err && err.message) {
            throw new Error('Failed to enter VR mode (`requestPresent`): ' + err.message);
          } else {
            throw new Error('Failed to enter VR mode (`requestPresent`).');
          }
        }
      },
      writable: true
    },
     /**
     * Call `exitPresent` if WebVR / WebXR or WebVR polyfill.
     * Handle events, states, fullscreen styles.
     *
     * @returns {Promise}
     */
    exitVR: {
      value: function () {
        var self = this;
        var vrDisplay;
        var vrManager = this.renderer.xr;

        // Don't exit VR if not in VR.
        if (!this.is('vr-mode') && !this.is('ar-mode')) { return Promise.resolve('Not in immersive mode.'); }

        // Handle exiting VR if not yet already and in a headset or polyfill.
        if (this.checkHeadsetConnected() || this.isMobile) {
          vrManager.enabled = false;
          vrDisplay = utils.device.getVRDisplay();
          if (this.hasWebXR) {
            this.xrSession.removeEventListener('end', this.exitVRBound);
            // Capture promise to avoid errors.
            this.xrSession.end().then(function () {}, function () {});
            this.xrSession = undefined;
            vrManager.setSession(null);
          } else {
            if (vrDisplay.isPresenting) {
              return vrDisplay.exitPresent().then(exitVRSuccess, exitVRFailure);
            }
          }
        } else {
          exitFullscreen();
        }

        // Handle exiting VR in all other cases (2D fullscreen, external exit VR event).
        exitVRSuccess();

        return Promise.resolve();

        function exitVRSuccess () {
          self.removeState('vr-mode');
          self.removeState('ar-mode');
          // Lock to landscape orientation on mobile.
          if (self.isMobile && screen.orientation && screen.orientation.unlock) {
            screen.orientation.unlock();
          }
          // Exiting VR in embedded mode, no longer need fullscreen styles.
          if (self.hasAttribute('embedded')) { self.removeFullScreenStyles(); }

          self.resize();
          if (self.isIOS) { utils.forceCanvasResizeSafariMobile(self.canvas); }
          self.renderer.setPixelRatio(window.devicePixelRatio);
          self.emit('exit-vr', {target: self});
        }

        function exitVRFailure (err) {
          if (err && err.message) {
            throw new Error('Failed to exit VR mode (`exitPresent`): ' + err.message);
          } else {
            throw new Error('Failed to exit VR mode (`exitPresent`).');
          }
        }
      },
      writable: true
    },

    pointerRestricted: {
      value: function () {
        if (this.canvas) {
          var pointerLockElement = this.getPointerLockElement();
          if (pointerLockElement && pointerLockElement !== this.canvas && document.exitPointerLock) {
            // Recreate pointer lock on the canvas, if taken on another element.
            document.exitPointerLock();
          }

          if (this.canvas.requestPointerLock) {
            this.canvas.requestPointerLock();
          }
        }
      }
    },

    pointerUnrestricted: {
      value: function () {
        var pointerLockElement = this.getPointerLockElement();
        if (pointerLockElement && pointerLockElement === this.canvas && document.exitPointerLock) {
          document.exitPointerLock();
        }
      }
    },

    /**
     * Handle `vrdisplaypresentchange` event for exiting VR through other means than
     * `<ESC>` key. For example, GearVR back button on Oculus Browser.
     */
    onVRPresentChange: {
      value: function (evt) {
        // Polyfill places display inside the detail property
        var display = evt.display || evt.detail.display;
        // Entering VR.
        if (display && display.isPresenting) {
          this.enterVR();
          return;
        }
        // Exiting VR.
        this.exitVR();
      }
    },

    /**
     * Wraps Entity.getAttribute to take into account for systems.
     * If system exists, then return system data rather than possible component data.
     */
    getAttribute: {
      value: function (attr) {
        var system = this.systems[attr];
        if (system) { return system.data; }
        return AEntity.prototype.getAttribute.call(this, attr);
      }
    },

    /**
     * `getAttribute` used to be `getDOMAttribute` and `getComputedAttribute` used to be
     * what `getAttribute` is now. Now legacy code.
     */
    getComputedAttribute: {
      value: function (attr) {
        warn('`getComputedAttribute` is deprecated. Use `getAttribute` instead.');
        this.getAttribute(attr);
      }
    },

    /**
     * Wraps Entity.getDOMAttribute to take into account for systems.
     * If system exists, then return system data rather than possible component data.
     */
    getDOMAttribute: {
      value: function (attr) {
        var system = this.systems[attr];
        if (system) { return system.data; }
        return AEntity.prototype.getDOMAttribute.call(this, attr);
      }
    },

    /**
     * Wrap Entity.setAttribute to take into account for systems.
     * If system exists, then skip component initialization checks and do a normal
     * setAttribute.
     */
    setAttribute: {
      value: function (attr, value, componentPropValue) {
        var system = this.systems[attr];
        if (system) {
          ANode.prototype.setAttribute.call(this, attr, value);
          system.updateProperties(value);
          return;
        }
        AEntity.prototype.setAttribute.call(this, attr, value, componentPropValue);
      }
    },

    /**
     * @param {object} behavior - A component.
     */
    removeBehavior: {
      value: function (behavior) {
        var behaviorArr;
        var behaviorType;
        var behaviors = this.behaviors;
        var index;

        // Check if behavior has tick and/or tock and remove the behavior from the appropriate
        // array.
        for (behaviorType in behaviors) {
          if (!behavior[behaviorType]) { continue; }
          behaviorArr = this.behaviors[behaviorType];
          index = behaviorArr.indexOf(behavior);
          if (index !== -1) { behaviorArr.splice(index, 1); }
        }
      }
    },

    resize: {
      value: function () {
        var camera = this.camera;
        var canvas = this.canvas;
        var embedded;
        var isVRPresenting;
        var size;
        var isPresenting = this.renderer.xr.isPresenting;
        isVRPresenting = this.renderer.xr.enabled && isPresenting;

        // Do not update renderer, if a camera or a canvas have not been injected.
        // In VR mode, three handles canvas resize based on the dimensions returned by
        // the getEyeParameters function of the WebVR API. These dimensions are independent of
        // the window size, therefore should not be overwritten with the window's width and
        // height, // except when in fullscreen mode.
        if (!camera || !canvas || (this.is('vr-mode') && (this.isMobile || isVRPresenting))) {
          return;
        }

        // Update camera.
        embedded = this.getAttribute('embedded') && !this.is('vr-mode');
        size = getCanvasSize(canvas, embedded, this.maxCanvasSize, this.is('vr-mode'));
        camera.aspect = size.width / size.height;
        camera.updateProjectionMatrix();

        // Notify renderer of size change.
        this.renderer.setSize(size.width, size.height, false);
        this.emit('rendererresize', null, false);
      },
      writable: true
    },

    setupRenderer: {
      value: function () {
        var self = this;
        var renderer;
        var rendererAttr;
        var rendererAttrString;
        var rendererConfig;

        rendererConfig = {
          alpha: true,
          antialias: !isMobile,
          canvas: this.canvas,
          logarithmicDepthBuffer: false,
          powerPreference: 'high-performance'
        };

        this.maxCanvasSize = {height: 1920, width: 1920};

        if (this.hasAttribute('renderer')) {
          rendererAttrString = this.getAttribute('renderer');
          rendererAttr = utils.styleParser.parse(rendererAttrString);

          if (rendererAttr.precision) {
            rendererConfig.precision = rendererAttr.precision + 'p';
          }

          if (rendererAttr.antialias && rendererAttr.antialias !== 'auto') {
            rendererConfig.antialias = rendererAttr.antialias === 'true';
          }

          if (rendererAttr.logarithmicDepthBuffer && rendererAttr.logarithmicDepthBuffer !== 'auto') {
            rendererConfig.logarithmicDepthBuffer = rendererAttr.logarithmicDepthBuffer === 'true';
          }

          if (rendererAttr.alpha) {
            rendererConfig.alpha = rendererAttr.alpha === 'true';
          }

          this.maxCanvasSize = {
            width: rendererAttr.maxCanvasWidth
              ? parseInt(rendererAttr.maxCanvasWidth)
              : this.maxCanvasSize.width,
            height: rendererAttr.maxCanvasHeight
              ? parseInt(rendererAttr.maxCanvasHeight)
              : this.maxCanvasSize.height
          };
        }

        renderer = this.renderer = new THREE.WebGLRenderer(rendererConfig);
        renderer.setPixelRatio(window.devicePixelRatio);
        renderer.sortObjects = false;
        if (this.camera) { renderer.xr.setPoseTarget(this.camera.el.object3D); }
        this.addEventListener('camera-set-active', function () {
          renderer.xr.setPoseTarget(self.camera.el.object3D);
        });
      },
      writable: window.debug
    },

    /**
     * Handler attached to elements to help scene know when to kick off.
     * Scene waits for all entities to load.
     */
    play: {
      value: function () {
        var self = this;
        var sceneEl = this;

        if (this.renderStarted) {
          AEntity.prototype.play.call(this);
          return;
        }

        this.addEventListener('loaded', function () {
          var renderer = this.renderer;
          var vrDisplay;
          var vrManager = this.renderer.xr;
          AEntity.prototype.play.call(this);  // .play() *before* render.

          if (sceneEl.renderStarted) { return; }
          sceneEl.resize();

          // Kick off render loop.
          if (sceneEl.renderer) {
            if (window.performance) { window.performance.mark('render-started'); }
            loadingScreen.remove();
            vrDisplay = utils.device.getVRDisplay();
            if (vrDisplay && vrDisplay.isPresenting) {
              vrManager.setDevice(vrDisplay);
              vrManager.enabled = true;
              sceneEl.enterVR();
            }
            renderer.setAnimationLoop(this.render);
            sceneEl.renderStarted = true;
            sceneEl.emit('renderstart');
          }
        });

        // setTimeout to wait for all nodes to attach and run their callbacks.
        setTimeout(function () {
          AEntity.prototype.load.call(self);
        });
      }
    },

    /**
     * Wrap `updateComponent` to not initialize the component if the component has a system
     * (aframevr/aframe#2365).
     */
    updateComponent: {
      value: function (componentName) {
        if (componentName in systems) { return; }
        AEntity.prototype.updateComponent.apply(this, arguments);
      }
    },

    /**
     * Behavior-updater meant to be called from scene render.
     * Abstracted to a different function to facilitate unit testing (`scene.tick()`) without
     * needing to render.
     */
    tick: {
      value: function (time, timeDelta) {
        var i;
        var systems = this.systems;

        // Components.
        for (i = 0; i < this.behaviors.tick.length; i++) {
          if (!this.behaviors.tick[i].el.isPlaying) { continue; }
          this.behaviors.tick[i].tick(time, timeDelta);
        }

        // Systems.
        for (i = 0; i < this.systemNames.length; i++) {
          if (!systems[this.systemNames[i]].tick) { continue; }
          systems[this.systemNames[i]].tick(time, timeDelta);
        }
      }
    },

    /**
     * Behavior-updater meant to be called after scene render for post processing purposes.
     * Abstracted to a different function to facilitate unit testing (`scene.tock()`) without
     * needing to render.
     */
    tock: {
      value: function (time, timeDelta, camera) {
        var i;
        var systems = this.systems;

        // Components.
        for (i = 0; i < this.behaviors.tock.length; i++) {
          if (!this.behaviors.tock[i].el.isPlaying) { continue; }
          this.behaviors.tock[i].tock(time, timeDelta, camera);
        }

        // Systems.
        for (i = 0; i < this.systemNames.length; i++) {
          if (!systems[this.systemNames[i]].tock) { continue; }
          systems[this.systemNames[i]].tock(time, timeDelta, camera);
        }
      }
    },

    /**
     * The render loop.
     *
     * Updates animations.
     * Updates behaviors.
     * Renders with request animation frame.
     */
    render: {
      value: function (time, frame) {
        var renderer = this.renderer;

        this.frame = frame;
        this.delta = this.clock.getDelta() * 1000;
        this.time = this.clock.elapsedTime * 1000;

        if (this.isPlaying) { this.tick(this.time, this.delta); }
        var savedBackground = null;
        if (this.is('ar-mode')) {
          // In AR mode, don't render the default background. Hide it, then
          // restore it again after rendering.
          savedBackground = this.object3D.background;
          this.object3D.background = null;
        }
        renderer.render(this.object3D, this.camera);
        if (savedBackground) {
          this.object3D.background = savedBackground;
        }
      },
      writable: true
    }
  })
});

/**
 * Return size constrained to maxSize - maintaining aspect ratio.
 *
 * @param {object} size - size parameters (width and height).
 * @param {object} maxSize - Max size parameters (width and height).
 * @returns {object} Width and height.
 */
function constrainSizeTo (size, maxSize) {
  var aspectRatio;
  var pixelRatio = window.devicePixelRatio;

  if (!maxSize || (maxSize.width === -1 && maxSize.height === -1)) {
    return size;
  }

  if (size.width * pixelRatio < maxSize.width &&
    size.height * pixelRatio < maxSize.height) {
    return size;
  }

  aspectRatio = size.width / size.height;

  if ((size.width * pixelRatio) > maxSize.width && maxSize.width !== -1) {
    size.width = Math.round(maxSize.width / pixelRatio);
    size.height = Math.round(maxSize.width / aspectRatio / pixelRatio);
  }

  if ((size.height * pixelRatio) > maxSize.height && maxSize.height !== -1) {
    size.height = Math.round(maxSize.height / pixelRatio);
    size.width = Math.round(maxSize.height * aspectRatio / pixelRatio);
  }

  return size;
}

/**
 * Return the canvas size where the scene will be rendered.
 * Will be always the window size except when the scene is embedded.
 * The parent size will be returned in that case.
 * the returned size will be constrained to the maxSize maintaining aspect ratio.
 *
 * @param {object} canvasEl - the canvas element
 * @param {boolean} embedded - Is the scene embedded?
 * @param {object} max - Max size parameters
 * @param {boolean} isVR - If in VR
 */
function getCanvasSize (canvasEl, embedded, maxSize, isVR) {
  if (!canvasEl.parentElement) { return {height: 0, width: 0}; }
  if (embedded) {
    var size;
    size = {
      height: canvasEl.parentElement.offsetHeight,
      width: canvasEl.parentElement.offsetWidth
    };
    return constrainSizeTo(size, maxSize);
  }
  return getMaxSize(maxSize, isVR);
}

/**
 * Return the canvas size. Will be the window size unless that size is greater than the
 * maximum size (1920x1920 by default).  The constrained size will be returned in that case,
 * maintaining aspect ratio
 *
 * @param {object} maxSize - Max size parameters (width and height).
 * @param {boolean} isVR - If in VR.
 * @returns {object} Width and height.
 */
function getMaxSize (maxSize, isVR) {
  var size;
  size = {height: document.body.offsetHeight, width: document.body.offsetWidth};
  if (isVR) {
    return size;
  } else {
    return constrainSizeTo(size, maxSize);
  }
}

function requestFullscreen (canvas) {
  var requestFullscreen =
    canvas.requestFullscreen ||
    canvas.webkitRequestFullscreen ||
    canvas.mozRequestFullScreen ||  // The capitalized `S` is not a typo.
    canvas.msRequestFullscreen;
  // Hide navigation buttons on Android.
  requestFullscreen.apply(canvas, [{navigationUI: 'hide'}]);
}

function exitFullscreen () {
  var fullscreenEl =
    document.fullscreenElement ||
    document.webkitFullscreenElement ||
    document.mozFullScreenElement;
  if (!fullscreenEl) { return; }
  if (document.exitFullscreen) {
    document.exitFullscreen();
  } else if (document.mozCancelFullScreen) {
    document.mozCancelFullScreen();
  } else if (document.webkitExitFullscreen) {
    document.webkitExitFullscreen();
  }
}

function setupCanvas (sceneEl) {
  var canvasEl;

  canvasEl = document.createElement('canvas');
  canvasEl.classList.add('a-canvas');
  // Mark canvas as provided/injected by A-Frame.
  canvasEl.dataset.aframeCanvas = true;
  sceneEl.appendChild(canvasEl);

  document.addEventListener('fullscreenchange', onFullScreenChange);
  document.addEventListener('mozfullscreenchange', onFullScreenChange);
  document.addEventListener('webkitfullscreenchange', onFullScreenChange);
  document.addEventListener('MSFullscreenChange', onFullScreenChange);

  // Prevent overscroll on mobile.
  canvasEl.addEventListener('touchmove', function (event) { event.preventDefault(); });

  // Set canvas on scene.
  sceneEl.canvas = canvasEl;
  sceneEl.emit('render-target-loaded', {target: canvasEl});
  // For unknown reasons a synchronous resize does not work on desktop when
  // entering/exiting fullscreen.
  setTimeout(bind(sceneEl.resize, sceneEl), 0);

  function onFullScreenChange () {
    var fullscreenEl =
      document.fullscreenElement ||
      document.mozFullScreenElement ||
      document.webkitFullscreenElement;
    // No fullscren element === exit fullscreen
    if (!fullscreenEl) { sceneEl.exitVR(); }
    document.activeElement.blur();
    document.body.focus();
  }
}
module.exports.setupCanvas = setupCanvas;  // For testing.<|MERGE_RESOLUTION|>--- conflicted
+++ resolved
@@ -2,21 +2,19 @@
 var initMetaTags = require('./metaTags').inject;
 var initWakelock = require('./wakelock');
 var loadingScreen = require('./loadingScreen');
-var re = require('../a-register-element');
 var scenes = require('./scenes');
 var systems = require('../system').systems;
 var THREE = require('../../lib/three');
 var utils = require('../../utils/');
 // Require after.
-var AEntity = require('../a-entity');
-var ANode = require('../a-node');
+var AEntity = require('../a-entity').AEntity;
+var ANode = require('../a-node').ANode;
 var initPostMessageAPI = require('./postMessage');
 
 var bind = utils.bind;
 var isIOS = utils.device.isIOS();
 var isMobile = utils.device.isMobile();
 var isWebXRAvailable = utils.device.isWebXRAvailable;
-var registerElement = re.registerElement;
 var warn = utils.debug('core:a-scene:warn');
 
 if (isIOS) { require('../../utils/ios-orientationchange-blank-bug'); }
@@ -36,353 +34,353 @@
  * @member {object} systems - Registered instantiated systems.
  * @member {number} time
  */
-module.exports.AScene = registerElement('a-scene', {
-  prototype: Object.create(AEntity.prototype, {
-    createdCallback: {
-      value: function () {
-        this.clock = new THREE.Clock();
-        this.isIOS = isIOS;
-        this.isMobile = isMobile;
-        this.hasWebXR = isWebXRAvailable;
-        this.isAR = false;
-        this.isScene = true;
-        this.object3D = new THREE.Scene();
-        var self = this;
-        this.object3D.onAfterRender = function (renderer, scene, camera) {
-          // THREE may swap the camera used for the rendering if in VR, so we pass it to tock
-          if (self.isPlaying) { self.tock(self.time, self.delta, camera); }
+
+class AScene extends AEntity {
+  constructor () {
+    var self;
+    super();
+    self = this;
+    self.clock = new THREE.Clock();
+    self.isIOS = isIOS;
+    self.isMobile = isMobile;
+    self.hasWebXR = isWebXRAvailable;
+    self.isAR = false;
+    self.isScene = true;
+    self.object3D = new THREE.Scene();
+    self.object3D.onAfterRender = function (renderer, scene, camera) {
+      // THREE may swap the camera used for the rendering if in VR, so we pass it to tock
+      if (self.isPlaying) { self.tock(self.time, self.delta, camera); }
+    };
+    self.resize = bind(self.resize, self);
+    self.render = bind(self.render, self);
+    self.systems = {};
+    self.systemNames = [];
+    self.time = self.delta = 0;
+
+    self.behaviors = {tick: [], tock: []};
+    self.hasLoaded = false;
+    self.isPlaying = false;
+    self.originalHTML = self.innerHTML;
+  }
+
+  addFullScreenStyles () {
+    document.documentElement.classList.add('a-fullscreen');
+  }
+
+  removeFullScreenStyles () {
+    document.documentElement.classList.remove('a-fullscreen');
+  }
+
+  connectedCallback () {
+    // Defer if DOM is not ready.
+    if (document.readyState === 'loading') {
+      document.addEventListener('DOMContentLoaded', this.connectedCallback.bind(this));
+      return;
+    }
+
+    this.doConnectedCallback();
+  }
+
+  doConnectedCallback () {
+    var self = this;
+    var embedded = this.hasAttribute('embedded');
+
+    // Default components.
+    this.setAttribute('inspector', '');
+    this.setAttribute('keyboard-shortcuts', '');
+    this.setAttribute('screenshot', '');
+    this.setAttribute('vr-mode-ui', '');
+    this.setAttribute('device-orientation-permission-ui', '');
+    super.connectedCallback();
+
+    // Renderer initialization
+    setupCanvas(this);
+    this.setupRenderer();
+    loadingScreen.setup(this, getCanvasSize);
+
+    this.resize();
+    if (!embedded) { this.addFullScreenStyles(); }
+    initPostMessageAPI(this);
+
+    initMetaTags(this);
+    initWakelock(this);
+
+    // Handler to exit VR (e.g., Oculus Browser back button).
+    this.onVRPresentChangeBound = bind(this.onVRPresentChange, this);
+    window.addEventListener('vrdisplaypresentchange', this.onVRPresentChangeBound);
+
+    // Bind functions.
+    this.enterVRBound = function () { self.enterVR(); };
+    this.exitVRBound = function () { self.exitVR(); };
+    this.exitVRTrueBound = function () { self.exitVR(true); };
+    this.pointerRestrictedBound = function () { self.pointerRestricted(); };
+    this.pointerUnrestrictedBound = function () { self.pointerUnrestricted(); };
+
+    if (!isWebXRAvailable) {
+      // Exit VR on `vrdisplaydeactivate` (e.g. taking off Rift headset).
+      window.addEventListener('vrdisplaydeactivate', this.exitVRBound);
+
+      // Exit VR on `vrdisplaydisconnect` (e.g. unplugging Rift headset).
+      window.addEventListener('vrdisplaydisconnect', this.exitVRTrueBound);
+
+      // Register for mouse restricted events while in VR
+      // (e.g. mouse no longer available on desktop 2D view)
+      window.addEventListener('vrdisplaypointerrestricted', this.pointerRestrictedBound);
+
+      // Register for mouse unrestricted events while in VR
+      // (e.g. mouse once again available on desktop 2D view)
+      window.addEventListener('vrdisplaypointerunrestricted',
+                              this.pointerUnrestrictedBound);
+    }
+
+    window.addEventListener('sessionend', this.resize);
+    // Camera set up by camera system.
+    this.addEventListener('cameraready', function () {
+      self.attachedCallbackPostCamera();
+    });
+
+    this.initSystems();
+
+    // WebXR Immersive navigation handler.
+    if (this.hasWebXR && navigator.xr && navigator.xr.addEventListener) {
+      navigator.xr.addEventListener('sessiongranted', function () { self.enterVR(); });
+    }
+  }
+
+  attachedCallbackPostCamera () {
+    var resize;
+    var self = this;
+
+    window.addEventListener('load', resize);
+    window.addEventListener('resize', function () {
+      // Workaround for a Webkit bug (https://bugs.webkit.org/show_bug.cgi?id=170595)
+      // where the window does not contain the correct viewport size
+      // after an orientation change. The window size is correct if the operation
+      // is postponed a few milliseconds.
+      // self.resize can be called directly once the bug above is fixed.
+      if (self.isIOS) {
+        setTimeout(self.resize, 100);
+      } else {
+        self.resize();
+      }
+    });
+    this.play();
+
+    // Add to scene index.
+    scenes.push(this);
+  }
+
+  /**
+   * Initialize all systems.
+   */
+  initSystems () {
+    var name;
+
+    // Initialize camera system first.
+    this.initSystem('camera');
+
+    for (name in systems) {
+      if (name === 'camera') { continue; }
+      this.initSystem(name);
+    }
+  }
+
+  /**
+   * Initialize a system.
+   */
+  initSystem (name) {
+    if (this.systems[name]) { return; }
+    this.systems[name] = new systems[name](this);
+    this.systemNames.push(name);
+  }
+
+  /**
+   * Shut down scene on detach.
+   */
+  disconnectedCallback () {
+    // Remove from scene index.
+    var sceneIndex = scenes.indexOf(this);
+    super.disconnectedCallback();
+
+    scenes.splice(sceneIndex, 1);
+
+    window.removeEventListener('vrdisplaypresentchange', this.onVRPresentChangeBound);
+    window.removeEventListener('vrdisplayactivate', this.enterVRBound);
+    window.removeEventListener('vrdisplaydeactivate', this.exitVRBound);
+    window.removeEventListener('vrdisplayconnect', this.enterVRBound);
+    window.removeEventListener('vrdisplaydisconnect', this.exitVRTrueBound);
+    window.removeEventListener('vrdisplaypointerrestricted', this.pointerRestrictedBound);
+    window.removeEventListener('vrdisplaypointerunrestricted', this.pointerUnrestrictedBound);
+    window.removeEventListener('sessionend', this.resize);
+    this.renderer.dispose();
+  }
+
+  /**
+   * Add ticks and tocks.
+   *
+   * @param {object} behavior - A component.
+   */
+  addBehavior (behavior) {
+    var behaviorArr;
+    var behaviors = this.behaviors;
+    var behaviorType;
+
+    // Check if behavior has tick and/or tock and add the behavior to the appropriate list.
+    for (behaviorType in behaviors) {
+      if (!behavior[behaviorType]) { continue; }
+      behaviorArr = this.behaviors[behaviorType];
+      if (behaviorArr.indexOf(behavior) === -1) {
+        behaviorArr.push(behavior);
+      }
+    }
+  }
+
+  /**
+   * For tests.
+   */
+  getPointerLockElement () {
+    return document.pointerLockElement;
+  }
+
+  /**
+   * For tests.
+   */
+  checkHeadsetConnected () {
+    return utils.device.checkHeadsetConnected();
+  }
+
+  enterAR () {
+    var errorMessage;
+    if (!this.hasWebXR) {
+      errorMessage = 'Failed to enter AR mode, WebXR not supported.';
+      throw new Error(errorMessage);
+    }
+    if (!utils.device.checkARSupport()) {
+      errorMessage = 'Failed to enter AR, WebXR immersive-ar mode not supported in your browser or device.';
+      throw new Error(errorMessage);
+    }
+    return this.enterVR(true);
+  }
+
+  /**
+   * Call `requestPresent` if WebVR or WebVR polyfill.
+   * Call `requestFullscreen` on desktop.
+   * Handle events, states, fullscreen styles.
+   *
+   * @param {bool?} useAR - if true, try immersive-ar mode
+   * @returns {Promise}
+   */
+  enterVR (useAR) {
+    var self = this;
+    var vrDisplay;
+    var vrManager = self.renderer.xr;
+    var xrInit;
+
+    // Don't enter VR if already in VR.
+    if (this.is('vr-mode')) { return Promise.resolve('Already in VR.'); }
+
+    // Has VR.
+    if (this.checkHeadsetConnected() || this.isMobile) {
+      var rendererSystem = self.getAttribute('renderer');
+      vrManager.enabled = true;
+
+      if (this.hasWebXR) {
+        // XR API.
+        if (this.xrSession) {
+          this.xrSession.removeEventListener('end', this.exitVRBound);
+        }
+        var refspace = this.sceneEl.systems.webxr.sessionReferenceSpaceType;
+        vrManager.setReferenceSpaceType(refspace);
+        var xrMode = useAR ? 'immersive-ar' : 'immersive-vr';
+        xrInit = this.sceneEl.systems.webxr.sessionConfiguration;
+        return new Promise(function (resolve, reject) {
+          navigator.xr.requestSession(xrMode, xrInit).then(
+            function requestSuccess (xrSession) {
+              self.xrSession = xrSession;
+              vrManager.layersEnabled = xrInit.requiredFeatures.indexOf('layers') !== -1;
+              vrManager.setSession(xrSession).then(function () {
+                vrManager.setFoveation(rendererSystem.foveationLevel);
+              });
+              xrSession.addEventListener('end', self.exitVRBound);
+              enterVRSuccess(resolve);
+            },
+            function requestFail (error) {
+              var useAR = xrMode === 'immersive-ar';
+              var mode = useAR ? 'AR' : 'VR';
+              throw new Error('Failed to enter ' + mode + ' mode (`requestSession`) ' + error);
+            }
+          );
+        });
+      } else {
+        vrDisplay = utils.device.getVRDisplay();
+        vrManager.setDevice(vrDisplay);
+        if (vrDisplay.isPresenting &&
+            !window.hasNativeWebVRImplementation) {
+          enterVRSuccess();
+          return Promise.resolve();
+        }
+        var presentationAttributes = {
+          highRefreshRate: rendererSystem.highRefreshRate
         };
-        this.resize = bind(this.resize, this);
-        this.render = bind(this.render, this);
-        this.systems = {};
-        this.systemNames = [];
-        this.time = this.delta = 0;
-
-        this.behaviors = {tick: [], tock: []};
-        this.hasLoaded = false;
-        this.isPlaying = false;
-        this.originalHTML = this.innerHTML;
-
-        // Default components.
-        this.setAttribute('inspector', '');
-        this.setAttribute('keyboard-shortcuts', '');
-        this.setAttribute('screenshot', '');
-        this.setAttribute('vr-mode-ui', '');
-        this.setAttribute('device-orientation-permission-ui', '');
-      }
-    },
-
-    addFullScreenStyles: {
-      value: function () {
-        document.documentElement.classList.add('a-fullscreen');
-      }
-    },
-
-    removeFullScreenStyles: {
-      value: function () {
-        document.documentElement.classList.remove('a-fullscreen');
-      }
-    },
-
-    attachedCallback: {
-      value: function () {
-        var self = this;
-        var embedded = this.hasAttribute('embedded');
-        // Renderer initialization
-        setupCanvas(this);
-        this.setupRenderer();
-        loadingScreen.setup(this, getCanvasSize);
-
-        this.resize();
-        if (!embedded) { this.addFullScreenStyles(); }
-        initPostMessageAPI(this);
-
-        initMetaTags(this);
-        initWakelock(this);
-
-        // Handler to exit VR (e.g., Oculus Browser back button).
-        this.onVRPresentChangeBound = bind(this.onVRPresentChange, this);
-        window.addEventListener('vrdisplaypresentchange', this.onVRPresentChangeBound);
-
-        // Bind functions.
-        this.enterVRBound = function () { self.enterVR(); };
-        this.exitVRBound = function () { self.exitVR(); };
-        this.exitVRTrueBound = function () { self.exitVR(true); };
-        this.pointerRestrictedBound = function () { self.pointerRestricted(); };
-        this.pointerUnrestrictedBound = function () { self.pointerUnrestricted(); };
-
-        if (!isWebXRAvailable) {
-          // Exit VR on `vrdisplaydeactivate` (e.g. taking off Rift headset).
-          window.addEventListener('vrdisplaydeactivate', this.exitVRBound);
-
-          // Exit VR on `vrdisplaydisconnect` (e.g. unplugging Rift headset).
-          window.addEventListener('vrdisplaydisconnect', this.exitVRTrueBound);
-
-          // Register for mouse restricted events while in VR
-          // (e.g. mouse no longer available on desktop 2D view)
-          window.addEventListener('vrdisplaypointerrestricted', this.pointerRestrictedBound);
-
-          // Register for mouse unrestricted events while in VR
-          // (e.g. mouse once again available on desktop 2D view)
-          window.addEventListener('vrdisplaypointerunrestricted',
-                                  this.pointerUnrestrictedBound);
-        }
-
-        window.addEventListener('sessionend', this.resize);
-        // Camera set up by camera system.
-        this.addEventListener('cameraready', function () {
-          self.attachedCallbackPostCamera();
-        });
-
-        this.initSystems();
-
-        // WebXR Immersive navigation handler.
-        if (this.hasWebXR && navigator.xr && navigator.xr.addEventListener) {
-          navigator.xr.addEventListener('sessiongranted', function () { self.enterVR(); });
-        }
-      }
-    },
-
-    attachedCallbackPostCamera: {
-      value: function () {
-        var resize;
-        var self = this;
-
-        window.addEventListener('load', resize);
-        window.addEventListener('resize', function () {
-          // Workaround for a Webkit bug (https://bugs.webkit.org/show_bug.cgi?id=170595)
-          // where the window does not contain the correct viewport size
-          // after an orientation change. The window size is correct if the operation
-          // is postponed a few milliseconds.
-          // self.resize can be called directly once the bug above is fixed.
-          if (self.isIOS) {
-            setTimeout(self.resize, 100);
-          } else {
-            self.resize();
-          }
-        });
-        this.play();
-
-        // Add to scene index.
-        scenes.push(this);
-      },
-      writable: window.debug
-    },
-
-    /**
-     * Initialize all systems.
-     */
-    initSystems: {
-      value: function () {
-        var name;
-
-        // Initialize camera system first.
-        this.initSystem('camera');
-
-        for (name in systems) {
-          if (name === 'camera') { continue; }
-          this.initSystem(name);
-        }
-      }
-    },
-
-    /**
-     * Initialize a system.
-     */
-    initSystem: {
-      value: function (name) {
-        if (this.systems[name]) { return; }
-        this.systems[name] = new systems[name](this);
-        this.systemNames.push(name);
-      }
-    },
-
-    /**
-     * Shut down scene on detach.
-     */
-    detachedCallback: {
-      value: function () {
-        // Remove from scene index.
-        var sceneIndex = scenes.indexOf(this);
-        scenes.splice(sceneIndex, 1);
-
-        window.removeEventListener('vrdisplaypresentchange', this.onVRPresentChangeBound);
-        window.removeEventListener('vrdisplayactivate', this.enterVRBound);
-        window.removeEventListener('vrdisplaydeactivate', this.exitVRBound);
-        window.removeEventListener('vrdisplayconnect', this.enterVRBound);
-        window.removeEventListener('vrdisplaydisconnect', this.exitVRTrueBound);
-        window.removeEventListener('vrdisplaypointerrestricted', this.pointerRestrictedBound);
-        window.removeEventListener('vrdisplaypointerunrestricted', this.pointerUnrestrictedBound);
-        window.removeEventListener('sessionend', this.resize);
-        this.renderer.dispose();
-      }
-    },
-
-    /**
-     * Add ticks and tocks.
-     *
-     * @param {object} behavior - A component.
-     */
-    addBehavior: {
-      value: function (behavior) {
-        var behaviorArr;
-        var behaviors = this.behaviors;
-        var behaviorType;
-
-        // Check if behavior has tick and/or tock and add the behavior to the appropriate list.
-        for (behaviorType in behaviors) {
-          if (!behavior[behaviorType]) { continue; }
-          behaviorArr = this.behaviors[behaviorType];
-          if (behaviorArr.indexOf(behavior) === -1) {
-            behaviorArr.push(behavior);
-          }
-        }
-      }
-    },
-
-    /**
-     * For tests.
-     */
-    getPointerLockElement: {
-      value: function () {
-        return document.pointerLockElement;
-      },
-      writable: window.debug
-    },
-
-    /**
-     * For tests.
-     */
-    checkHeadsetConnected: {
-      value: utils.device.checkHeadsetConnected,
-      writable: window.debug
-    },
-
-    enterAR: {
-      value: function () {
-        var errorMessage;
-        if (!this.hasWebXR) {
-          errorMessage = 'Failed to enter AR mode, WebXR not supported.';
-          throw new Error(errorMessage);
-        }
-        if (!utils.device.checkARSupport()) {
-          errorMessage = 'Failed to enter AR, WebXR immersive-ar mode not supported in your browser or device.';
-          throw new Error(errorMessage);
-        }
-        return this.enterVR(true);
-      }
-    },
-
-    /**
-     * Call `requestPresent` if WebVR or WebVR polyfill.
-     * Call `requestFullscreen` on desktop.
-     * Handle events, states, fullscreen styles.
-     *
-     * @param {bool?} useAR - if true, try immersive-ar mode
-     * @returns {Promise}
-     */
-    enterVR: {
-      value: function (useAR) {
-        var self = this;
-        var vrDisplay;
-        var vrManager = self.renderer.xr;
-        var xrInit;
-
-        // Don't enter VR if already in VR.
-        if (this.is('vr-mode')) { return Promise.resolve('Already in VR.'); }
-
-        // Has VR.
-        if (this.checkHeadsetConnected() || this.isMobile) {
-          var rendererSystem = self.getAttribute('renderer');
-          vrManager.enabled = true;
-
-          if (this.hasWebXR) {
-            // XR API.
-            if (this.xrSession) {
-              this.xrSession.removeEventListener('end', this.exitVRBound);
-            }
-            var refspace = this.sceneEl.systems.webxr.sessionReferenceSpaceType;
-            vrManager.setReferenceSpaceType(refspace);
-            var xrMode = useAR ? 'immersive-ar' : 'immersive-vr';
-            xrInit = this.sceneEl.systems.webxr.sessionConfiguration;
-            return new Promise(function (resolve, reject) {
-              navigator.xr.requestSession(xrMode, xrInit).then(
-                function requestSuccess (xrSession) {
-                  self.xrSession = xrSession;
-                  vrManager.layersEnabled = xrInit.requiredFeatures.indexOf('layers') !== -1;
-                  vrManager.setSession(xrSession).then(function () {
-                    vrManager.setFoveation(rendererSystem.foveationLevel);
-                  });
-                  xrSession.addEventListener('end', self.exitVRBound);
-                  enterVRSuccess(resolve);
-                },
-                function requestFail (error) {
-                  var useAR = xrMode === 'immersive-ar';
-                  var mode = useAR ? 'AR' : 'VR';
-                  throw new Error('Failed to enter ' + mode + ' mode (`requestSession`) ' + error);
-                }
-              );
-            });
-          } else {
-            vrDisplay = utils.device.getVRDisplay();
-            vrManager.setDevice(vrDisplay);
-            if (vrDisplay.isPresenting &&
-                !window.hasNativeWebVRImplementation) {
-              enterVRSuccess();
-              return Promise.resolve();
-            }
-            var presentationAttributes = {
-              highRefreshRate: rendererSystem.highRefreshRate
-            };
-
-            return vrDisplay.requestPresent([{
-              source: this.canvas,
-              attributes: presentationAttributes
-            }]).then(enterVRSuccess, enterVRFailure);
-          }
-        }
-
-<<<<<<< HEAD
-        // No VR.
-        enterVRSuccess();
-        return Promise.resolve();
-
-        // Callback that happens on enter VR success or enter fullscreen (any API).
-        function enterVRSuccess (resolve) {
-          // vrdisplaypresentchange fires only once when the first requestPresent is completed;
-          // the first requestPresent could be called from ondisplayactivate and there is no way
-          // to setup everything from there. Thus, we need to emulate another vrdisplaypresentchange
-          // for the actual requestPresent. Need to make sure there are no issues with firing the
-          // vrdisplaypresentchange multiple times.
-          var event;
-          if (window.hasNativeWebVRImplementation && !window.hasNativeWebXRImplementation) {
-            event = new CustomEvent('vrdisplaypresentchange', {detail: {display: utils.device.getVRDisplay()}});
-            window.dispatchEvent(event);
-          }
-
-          if (useAR) {
-            self.addState('ar-mode');
-          } else {
-            self.addState('vr-mode');
-          }
-          self.emit('enter-vr', {target: self});
-          // Lock to landscape orientation on mobile.
-          if (!isWebXRAvailable && self.isMobile && screen.orientation && screen.orientation.lock) {
-            screen.orientation.lock('landscape');
-          }
-          self.addFullScreenStyles();
-
-          // On mobile, the polyfill handles fullscreen.
-          // TODO: 07/16 Chromium builds break when `requestFullscreen`ing on a canvas
-          // that we are also `requestPresent`ing. Until then, don't fullscreen if headset
-          // connected.
-          if (!self.isMobile && !self.checkHeadsetConnected()) {
-            requestFullscreen(self.canvas);
-          }
-
-          self.resize();
-          if (resolve) { resolve(); }
-=======
+
+        return vrDisplay.requestPresent([{
+          source: this.canvas,
+          attributes: presentationAttributes
+        }]).then(enterVRSuccess, enterVRFailure);
+      }
+    }
+
+    // No VR.
+    enterVRSuccess();
+    return Promise.resolve();
+
+    // Callback that happens on enter VR success or enter fullscreen (any API).
+    function enterVRSuccess (resolve) {
+      // vrdisplaypresentchange fires only once when the first requestPresent is completed;
+      // the first requestPresent could be called from ondisplayactivate and there is no way
+      // to setup everything from there. Thus, we need to emulate another vrdisplaypresentchange
+      // for the actual requestPresent. Need to make sure there are no issues with firing the
+      // vrdisplaypresentchange multiple times.
+      var event;
+      if (window.hasNativeWebVRImplementation && !window.hasNativeWebXRImplementation) {
+        event = new CustomEvent('vrdisplaypresentchange', {detail: {display: utils.device.getVRDisplay()}});
+        window.dispatchEvent(event);
+      }
+
+      if (useAR) {
+        self.addState('ar-mode');
+      } else {
+        self.addState('vr-mode');
+      }
+      self.emit('enter-vr', {target: self});
+      // Lock to landscape orientation on mobile.
+      if (!isWebXRAvailable && self.isMobile && screen.orientation && screen.orientation.lock) {
+        screen.orientation.lock('landscape');
+      }
+      self.addFullScreenStyles();
+
+      // On mobile, the polyfill handles fullscreen.
+      // TODO: 07/16 Chromium builds break when `requestFullscreen`ing on a canvas
+      // that we are also `requestPresent`ing. Until then, don't fullscreen if headset
+      // connected.
+      if (!self.isMobile && !self.checkHeadsetConnected()) {
+        requestFullscreen(self.canvas);
+      }
+
+      self.resize();
+      if (resolve) { resolve(); }
+    }
+
+    function enterVRFailure (err) {
+      self.removeState('vr-mode');
+      if (err && err.message) {
+        throw new Error('Failed to enter VR mode (`requestPresent`): ' + err.message);
+      } else {
+        throw new Error('Failed to enter VR mode (`requestPresent`).');
+      }
+    }
+  }
+
    /**
    * Call `exitPresent` if WebVR / WebXR or WebVR polyfill.
    * Handle events, states, fullscreen styles.
@@ -409,430 +407,352 @@
       } else {
         if (vrDisplay.isPresenting) {
           return vrDisplay.exitPresent().then(exitVRSuccess, exitVRFailure);
->>>>>>> d8fef142
         }
-
-        function enterVRFailure (err) {
-          self.removeState('vr-mode');
-          if (err && err.message) {
-            throw new Error('Failed to enter VR mode (`requestPresent`): ' + err.message);
-          } else {
-            throw new Error('Failed to enter VR mode (`requestPresent`).');
-          }
+      }
+    } else {
+      exitFullscreen();
+    }
+
+    // Handle exiting VR in all other cases (2D fullscreen, external exit VR event).
+    exitVRSuccess();
+
+    return Promise.resolve();
+
+    function exitVRSuccess () {
+      self.removeState('vr-mode');
+      self.removeState('ar-mode');
+      // Lock to landscape orientation on mobile.
+      if (self.isMobile && screen.orientation && screen.orientation.unlock) {
+        screen.orientation.unlock();
+      }
+      // Exiting VR in embedded mode, no longer need fullscreen styles.
+      if (self.hasAttribute('embedded')) { self.removeFullScreenStyles(); }
+
+      self.resize();
+      if (self.isIOS) { utils.forceCanvasResizeSafariMobile(self.canvas); }
+      self.renderer.setPixelRatio(window.devicePixelRatio);
+      self.emit('exit-vr', {target: self});
+    }
+
+    function exitVRFailure (err) {
+      if (err && err.message) {
+        throw new Error('Failed to exit VR mode (`exitPresent`): ' + err.message);
+      } else {
+        throw new Error('Failed to exit VR mode (`exitPresent`).');
+      }
+    }
+  }
+
+  pointerRestricted () {
+    if (this.canvas) {
+      var pointerLockElement = this.getPointerLockElement();
+      if (pointerLockElement && pointerLockElement !== this.canvas && document.exitPointerLock) {
+        // Recreate pointer lock on the canvas, if taken on another element.
+        document.exitPointerLock();
+      }
+
+      if (this.canvas.requestPointerLock) {
+        this.canvas.requestPointerLock();
+      }
+    }
+  }
+
+  pointerUnrestricted () {
+    var pointerLockElement = this.getPointerLockElement();
+    if (pointerLockElement && pointerLockElement === this.canvas && document.exitPointerLock) {
+      document.exitPointerLock();
+    }
+  }
+
+  /**
+   * Handle `vrdisplaypresentchange` event for exiting VR through other means than
+   * `<ESC>` key. For example, GearVR back button on Oculus Browser.
+   */
+  onVRPresentChange (evt) {
+    // Polyfill places display inside the detail property
+    var display = evt.display || evt.detail.display;
+    // Entering VR.
+    if (display && display.isPresenting) {
+      this.enterVR();
+      return;
+    }
+    // Exiting VR.
+    this.exitVR();
+  }
+
+  /**
+   * Wraps Entity.getAttribute to take into account for systems.
+   * If system exists, then return system data rather than possible component data.
+   */
+  getAttribute (attr) {
+    var system = this.systems[attr];
+    if (system) { return system.data; }
+    return AEntity.prototype.getAttribute.call(this, attr);
+  }
+
+  /**
+   * `getAttribute` used to be `getDOMAttribute` and `getComputedAttribute` used to be
+   * what `getAttribute` is now. Now legacy code.
+   */
+  getComputedAttribut (attr) {
+    warn('`getComputedAttribute` is deprecated. Use `getAttribute` instead.');
+    this.getAttribute(attr);
+  }
+
+  /**
+   * Wraps Entity.getDOMAttribute to take into account for systems.
+   * If system exists, then return system data rather than possible component data.
+   */
+  getDOMAttribute (attr) {
+    var system = this.systems[attr];
+    if (system) { return system.data; }
+    return AEntity.prototype.getDOMAttribute.call(this, attr);
+  }
+
+  /**
+   * Wrap Entity.setAttribute to take into account for systems.
+   * If system exists, then skip component initialization checks and do a normal
+   * setAttribute.
+   */
+  setAttribute (attr, value, componentPropValue) {
+    var system = this.systems[attr];
+    if (system) {
+      ANode.prototype.setAttribute.call(this, attr, value);
+      system.updateProperties(value);
+      return;
+    }
+    AEntity.prototype.setAttribute.call(this, attr, value, componentPropValue);
+  }
+
+  /**
+   * @param {object} behavior - A component.
+   */
+  removeBehavior (behavior) {
+    var behaviorArr;
+    var behaviorType;
+    var behaviors = this.behaviors;
+    var index;
+
+    // Check if behavior has tick and/or tock and remove the behavior from the appropriate
+    // array.
+    for (behaviorType in behaviors) {
+      if (!behavior[behaviorType]) { continue; }
+      behaviorArr = this.behaviors[behaviorType];
+      index = behaviorArr.indexOf(behavior);
+      if (index !== -1) { behaviorArr.splice(index, 1); }
+    }
+  }
+
+  resize () {
+    var camera = this.camera;
+    var canvas = this.canvas;
+    var embedded;
+    var isVRPresenting;
+    var size;
+    var isPresenting = this.renderer.xr.isPresenting;
+    isVRPresenting = this.renderer.xr.enabled && isPresenting;
+
+    // Do not update renderer, if a camera or a canvas have not been injected.
+    // In VR mode, three handles canvas resize based on the dimensions returned by
+    // the getEyeParameters function of the WebVR API. These dimensions are independent of
+    // the window size, therefore should not be overwritten with the window's width and
+    // height, // except when in fullscreen mode.
+    if (!camera || !canvas || (this.is('vr-mode') && (this.isMobile || isVRPresenting))) {
+      return;
+    }
+
+    // Update camera.
+    embedded = this.getAttribute('embedded') && !this.is('vr-mode');
+    size = getCanvasSize(canvas, embedded, this.maxCanvasSize, this.is('vr-mode'));
+    camera.aspect = size.width / size.height;
+    camera.updateProjectionMatrix();
+
+    // Notify renderer of size change.
+    this.renderer.setSize(size.width, size.height, false);
+    this.emit('rendererresize', null, false);
+  }
+
+  setupRenderer () {
+    var self = this;
+    var renderer;
+    var rendererAttr;
+    var rendererAttrString;
+    var rendererConfig;
+
+    rendererConfig = {
+      alpha: true,
+      antialias: !isMobile,
+      canvas: this.canvas,
+      logarithmicDepthBuffer: false,
+      powerPreference: 'high-performance'
+    };
+
+    this.maxCanvasSize = {height: 1920, width: 1920};
+
+    if (this.hasAttribute('renderer')) {
+      rendererAttrString = this.getAttribute('renderer');
+      rendererAttr = utils.styleParser.parse(rendererAttrString);
+
+      if (rendererAttr.precision) {
+        rendererConfig.precision = rendererAttr.precision + 'p';
+      }
+
+      if (rendererAttr.antialias && rendererAttr.antialias !== 'auto') {
+        rendererConfig.antialias = rendererAttr.antialias === 'true';
+      }
+
+      if (rendererAttr.logarithmicDepthBuffer && rendererAttr.logarithmicDepthBuffer !== 'auto') {
+        rendererConfig.logarithmicDepthBuffer = rendererAttr.logarithmicDepthBuffer === 'true';
+      }
+
+      if (rendererAttr.alpha) {
+        rendererConfig.alpha = rendererAttr.alpha === 'true';
+      }
+
+      this.maxCanvasSize = {
+        width: rendererAttr.maxCanvasWidth
+          ? parseInt(rendererAttr.maxCanvasWidth)
+          : this.maxCanvasSize.width,
+        height: rendererAttr.maxCanvasHeight
+          ? parseInt(rendererAttr.maxCanvasHeight)
+          : this.maxCanvasSize.height
+      };
+    }
+
+    renderer = this.renderer = new THREE.WebGLRenderer(rendererConfig);
+    renderer.setPixelRatio(window.devicePixelRatio);
+    renderer.sortObjects = false;
+    if (this.camera) { renderer.xr.setPoseTarget(this.camera.el.object3D); }
+    this.addEventListener('camera-set-active', function () {
+      renderer.xr.setPoseTarget(self.camera.el.object3D);
+    });
+  }
+
+  /**
+   * Handler attached to elements to help scene know when to kick off.
+   * Scene waits for all entities to load.
+   */
+  play () {
+    var self = this;
+    var sceneEl = this;
+
+    if (this.renderStarted) {
+      AEntity.prototype.play.call(this);
+      return;
+    }
+
+    this.addEventListener('loaded', function () {
+      var renderer = this.renderer;
+      var vrDisplay;
+      var vrManager = this.renderer.xr;
+      AEntity.prototype.play.call(this);  // .play() *before* render.
+
+      if (sceneEl.renderStarted) { return; }
+      sceneEl.resize();
+
+      // Kick off render loop.
+      if (sceneEl.renderer) {
+        if (window.performance) { window.performance.mark('render-started'); }
+        loadingScreen.remove();
+        vrDisplay = utils.device.getVRDisplay();
+        if (vrDisplay && vrDisplay.isPresenting) {
+          vrManager.setDevice(vrDisplay);
+          vrManager.enabled = true;
+          sceneEl.enterVR();
         }
-      },
-      writable: true
-    },
-     /**
-     * Call `exitPresent` if WebVR / WebXR or WebVR polyfill.
-     * Handle events, states, fullscreen styles.
-     *
-     * @returns {Promise}
-     */
-    exitVR: {
-      value: function () {
-        var self = this;
-        var vrDisplay;
-        var vrManager = this.renderer.xr;
-
-        // Don't exit VR if not in VR.
-        if (!this.is('vr-mode') && !this.is('ar-mode')) { return Promise.resolve('Not in immersive mode.'); }
-
-        // Handle exiting VR if not yet already and in a headset or polyfill.
-        if (this.checkHeadsetConnected() || this.isMobile) {
-          vrManager.enabled = false;
-          vrDisplay = utils.device.getVRDisplay();
-          if (this.hasWebXR) {
-            this.xrSession.removeEventListener('end', this.exitVRBound);
-            // Capture promise to avoid errors.
-            this.xrSession.end().then(function () {}, function () {});
-            this.xrSession = undefined;
-            vrManager.setSession(null);
-          } else {
-            if (vrDisplay.isPresenting) {
-              return vrDisplay.exitPresent().then(exitVRSuccess, exitVRFailure);
-            }
-          }
-        } else {
-          exitFullscreen();
-        }
-
-        // Handle exiting VR in all other cases (2D fullscreen, external exit VR event).
-        exitVRSuccess();
-
-        return Promise.resolve();
-
-        function exitVRSuccess () {
-          self.removeState('vr-mode');
-          self.removeState('ar-mode');
-          // Lock to landscape orientation on mobile.
-          if (self.isMobile && screen.orientation && screen.orientation.unlock) {
-            screen.orientation.unlock();
-          }
-          // Exiting VR in embedded mode, no longer need fullscreen styles.
-          if (self.hasAttribute('embedded')) { self.removeFullScreenStyles(); }
-
-          self.resize();
-          if (self.isIOS) { utils.forceCanvasResizeSafariMobile(self.canvas); }
-          self.renderer.setPixelRatio(window.devicePixelRatio);
-          self.emit('exit-vr', {target: self});
-        }
-
-        function exitVRFailure (err) {
-          if (err && err.message) {
-            throw new Error('Failed to exit VR mode (`exitPresent`): ' + err.message);
-          } else {
-            throw new Error('Failed to exit VR mode (`exitPresent`).');
-          }
-        }
-      },
-      writable: true
-    },
-
-    pointerRestricted: {
-      value: function () {
-        if (this.canvas) {
-          var pointerLockElement = this.getPointerLockElement();
-          if (pointerLockElement && pointerLockElement !== this.canvas && document.exitPointerLock) {
-            // Recreate pointer lock on the canvas, if taken on another element.
-            document.exitPointerLock();
-          }
-
-          if (this.canvas.requestPointerLock) {
-            this.canvas.requestPointerLock();
-          }
-        }
-      }
-    },
-
-    pointerUnrestricted: {
-      value: function () {
-        var pointerLockElement = this.getPointerLockElement();
-        if (pointerLockElement && pointerLockElement === this.canvas && document.exitPointerLock) {
-          document.exitPointerLock();
-        }
-      }
-    },
-
-    /**
-     * Handle `vrdisplaypresentchange` event for exiting VR through other means than
-     * `<ESC>` key. For example, GearVR back button on Oculus Browser.
-     */
-    onVRPresentChange: {
-      value: function (evt) {
-        // Polyfill places display inside the detail property
-        var display = evt.display || evt.detail.display;
-        // Entering VR.
-        if (display && display.isPresenting) {
-          this.enterVR();
-          return;
-        }
-        // Exiting VR.
-        this.exitVR();
-      }
-    },
-
-    /**
-     * Wraps Entity.getAttribute to take into account for systems.
-     * If system exists, then return system data rather than possible component data.
-     */
-    getAttribute: {
-      value: function (attr) {
-        var system = this.systems[attr];
-        if (system) { return system.data; }
-        return AEntity.prototype.getAttribute.call(this, attr);
-      }
-    },
-
-    /**
-     * `getAttribute` used to be `getDOMAttribute` and `getComputedAttribute` used to be
-     * what `getAttribute` is now. Now legacy code.
-     */
-    getComputedAttribute: {
-      value: function (attr) {
-        warn('`getComputedAttribute` is deprecated. Use `getAttribute` instead.');
-        this.getAttribute(attr);
-      }
-    },
-
-    /**
-     * Wraps Entity.getDOMAttribute to take into account for systems.
-     * If system exists, then return system data rather than possible component data.
-     */
-    getDOMAttribute: {
-      value: function (attr) {
-        var system = this.systems[attr];
-        if (system) { return system.data; }
-        return AEntity.prototype.getDOMAttribute.call(this, attr);
-      }
-    },
-
-    /**
-     * Wrap Entity.setAttribute to take into account for systems.
-     * If system exists, then skip component initialization checks and do a normal
-     * setAttribute.
-     */
-    setAttribute: {
-      value: function (attr, value, componentPropValue) {
-        var system = this.systems[attr];
-        if (system) {
-          ANode.prototype.setAttribute.call(this, attr, value);
-          system.updateProperties(value);
-          return;
-        }
-        AEntity.prototype.setAttribute.call(this, attr, value, componentPropValue);
-      }
-    },
-
-    /**
-     * @param {object} behavior - A component.
-     */
-    removeBehavior: {
-      value: function (behavior) {
-        var behaviorArr;
-        var behaviorType;
-        var behaviors = this.behaviors;
-        var index;
-
-        // Check if behavior has tick and/or tock and remove the behavior from the appropriate
-        // array.
-        for (behaviorType in behaviors) {
-          if (!behavior[behaviorType]) { continue; }
-          behaviorArr = this.behaviors[behaviorType];
-          index = behaviorArr.indexOf(behavior);
-          if (index !== -1) { behaviorArr.splice(index, 1); }
-        }
-      }
-    },
-
-    resize: {
-      value: function () {
-        var camera = this.camera;
-        var canvas = this.canvas;
-        var embedded;
-        var isVRPresenting;
-        var size;
-        var isPresenting = this.renderer.xr.isPresenting;
-        isVRPresenting = this.renderer.xr.enabled && isPresenting;
-
-        // Do not update renderer, if a camera or a canvas have not been injected.
-        // In VR mode, three handles canvas resize based on the dimensions returned by
-        // the getEyeParameters function of the WebVR API. These dimensions are independent of
-        // the window size, therefore should not be overwritten with the window's width and
-        // height, // except when in fullscreen mode.
-        if (!camera || !canvas || (this.is('vr-mode') && (this.isMobile || isVRPresenting))) {
-          return;
-        }
-
-        // Update camera.
-        embedded = this.getAttribute('embedded') && !this.is('vr-mode');
-        size = getCanvasSize(canvas, embedded, this.maxCanvasSize, this.is('vr-mode'));
-        camera.aspect = size.width / size.height;
-        camera.updateProjectionMatrix();
-
-        // Notify renderer of size change.
-        this.renderer.setSize(size.width, size.height, false);
-        this.emit('rendererresize', null, false);
-      },
-      writable: true
-    },
-
-    setupRenderer: {
-      value: function () {
-        var self = this;
-        var renderer;
-        var rendererAttr;
-        var rendererAttrString;
-        var rendererConfig;
-
-        rendererConfig = {
-          alpha: true,
-          antialias: !isMobile,
-          canvas: this.canvas,
-          logarithmicDepthBuffer: false,
-          powerPreference: 'high-performance'
-        };
-
-        this.maxCanvasSize = {height: 1920, width: 1920};
-
-        if (this.hasAttribute('renderer')) {
-          rendererAttrString = this.getAttribute('renderer');
-          rendererAttr = utils.styleParser.parse(rendererAttrString);
-
-          if (rendererAttr.precision) {
-            rendererConfig.precision = rendererAttr.precision + 'p';
-          }
-
-          if (rendererAttr.antialias && rendererAttr.antialias !== 'auto') {
-            rendererConfig.antialias = rendererAttr.antialias === 'true';
-          }
-
-          if (rendererAttr.logarithmicDepthBuffer && rendererAttr.logarithmicDepthBuffer !== 'auto') {
-            rendererConfig.logarithmicDepthBuffer = rendererAttr.logarithmicDepthBuffer === 'true';
-          }
-
-          if (rendererAttr.alpha) {
-            rendererConfig.alpha = rendererAttr.alpha === 'true';
-          }
-
-          this.maxCanvasSize = {
-            width: rendererAttr.maxCanvasWidth
-              ? parseInt(rendererAttr.maxCanvasWidth)
-              : this.maxCanvasSize.width,
-            height: rendererAttr.maxCanvasHeight
-              ? parseInt(rendererAttr.maxCanvasHeight)
-              : this.maxCanvasSize.height
-          };
-        }
-
-        renderer = this.renderer = new THREE.WebGLRenderer(rendererConfig);
-        renderer.setPixelRatio(window.devicePixelRatio);
-        renderer.sortObjects = false;
-        if (this.camera) { renderer.xr.setPoseTarget(this.camera.el.object3D); }
-        this.addEventListener('camera-set-active', function () {
-          renderer.xr.setPoseTarget(self.camera.el.object3D);
-        });
-      },
-      writable: window.debug
-    },
-
-    /**
-     * Handler attached to elements to help scene know when to kick off.
-     * Scene waits for all entities to load.
-     */
-    play: {
-      value: function () {
-        var self = this;
-        var sceneEl = this;
-
-        if (this.renderStarted) {
-          AEntity.prototype.play.call(this);
-          return;
-        }
-
-        this.addEventListener('loaded', function () {
-          var renderer = this.renderer;
-          var vrDisplay;
-          var vrManager = this.renderer.xr;
-          AEntity.prototype.play.call(this);  // .play() *before* render.
-
-          if (sceneEl.renderStarted) { return; }
-          sceneEl.resize();
-
-          // Kick off render loop.
-          if (sceneEl.renderer) {
-            if (window.performance) { window.performance.mark('render-started'); }
-            loadingScreen.remove();
-            vrDisplay = utils.device.getVRDisplay();
-            if (vrDisplay && vrDisplay.isPresenting) {
-              vrManager.setDevice(vrDisplay);
-              vrManager.enabled = true;
-              sceneEl.enterVR();
-            }
-            renderer.setAnimationLoop(this.render);
-            sceneEl.renderStarted = true;
-            sceneEl.emit('renderstart');
-          }
-        });
-
-        // setTimeout to wait for all nodes to attach and run their callbacks.
-        setTimeout(function () {
-          AEntity.prototype.load.call(self);
-        });
-      }
-    },
-
-    /**
-     * Wrap `updateComponent` to not initialize the component if the component has a system
-     * (aframevr/aframe#2365).
-     */
-    updateComponent: {
-      value: function (componentName) {
-        if (componentName in systems) { return; }
-        AEntity.prototype.updateComponent.apply(this, arguments);
-      }
-    },
-
-    /**
-     * Behavior-updater meant to be called from scene render.
-     * Abstracted to a different function to facilitate unit testing (`scene.tick()`) without
-     * needing to render.
-     */
-    tick: {
-      value: function (time, timeDelta) {
-        var i;
-        var systems = this.systems;
-
-        // Components.
-        for (i = 0; i < this.behaviors.tick.length; i++) {
-          if (!this.behaviors.tick[i].el.isPlaying) { continue; }
-          this.behaviors.tick[i].tick(time, timeDelta);
-        }
-
-        // Systems.
-        for (i = 0; i < this.systemNames.length; i++) {
-          if (!systems[this.systemNames[i]].tick) { continue; }
-          systems[this.systemNames[i]].tick(time, timeDelta);
-        }
-      }
-    },
-
-    /**
-     * Behavior-updater meant to be called after scene render for post processing purposes.
-     * Abstracted to a different function to facilitate unit testing (`scene.tock()`) without
-     * needing to render.
-     */
-    tock: {
-      value: function (time, timeDelta, camera) {
-        var i;
-        var systems = this.systems;
-
-        // Components.
-        for (i = 0; i < this.behaviors.tock.length; i++) {
-          if (!this.behaviors.tock[i].el.isPlaying) { continue; }
-          this.behaviors.tock[i].tock(time, timeDelta, camera);
-        }
-
-        // Systems.
-        for (i = 0; i < this.systemNames.length; i++) {
-          if (!systems[this.systemNames[i]].tock) { continue; }
-          systems[this.systemNames[i]].tock(time, timeDelta, camera);
-        }
-      }
-    },
-
-    /**
-     * The render loop.
-     *
-     * Updates animations.
-     * Updates behaviors.
-     * Renders with request animation frame.
-     */
-    render: {
-      value: function (time, frame) {
-        var renderer = this.renderer;
-
-        this.frame = frame;
-        this.delta = this.clock.getDelta() * 1000;
-        this.time = this.clock.elapsedTime * 1000;
-
-        if (this.isPlaying) { this.tick(this.time, this.delta); }
-        var savedBackground = null;
-        if (this.is('ar-mode')) {
-          // In AR mode, don't render the default background. Hide it, then
-          // restore it again after rendering.
-          savedBackground = this.object3D.background;
-          this.object3D.background = null;
-        }
-        renderer.render(this.object3D, this.camera);
-        if (savedBackground) {
-          this.object3D.background = savedBackground;
-        }
-      },
-      writable: true
-    }
-  })
-});
+        renderer.setAnimationLoop(this.render);
+        sceneEl.renderStarted = true;
+        sceneEl.emit('renderstart');
+      }
+    });
+
+    // setTimeout to wait for all nodes to attach and run their callbacks.
+    setTimeout(function () {
+      AEntity.prototype.load.call(self);
+    });
+  }
+
+  /**
+   * Wrap `updateComponent` to not initialize the component if the component has a system
+   * (aframevr/aframe#2365).
+   */
+  updateComponent (componentName) {
+    if (componentName in systems) { return; }
+    AEntity.prototype.updateComponent.apply(this, arguments);
+  }
+
+  /**
+   * Behavior-updater meant to be called from scene render.
+   * Abstracted to a different function to facilitate unit testing (`scene.tick()`) without
+   * needing to render.
+   */
+  tick (time, timeDelta) {
+    var i;
+    var systems = this.systems;
+
+    // Components.
+    for (i = 0; i < this.behaviors.tick.length; i++) {
+      if (!this.behaviors.tick[i].el.isPlaying) { continue; }
+      this.behaviors.tick[i].tick(time, timeDelta);
+    }
+
+    // Systems.
+    for (i = 0; i < this.systemNames.length; i++) {
+      if (!systems[this.systemNames[i]].tick) { continue; }
+      systems[this.systemNames[i]].tick(time, timeDelta);
+    }
+  }
+
+  /**
+   * Behavior-updater meant to be called after scene render for post processing purposes.
+   * Abstracted to a different function to facilitate unit testing (`scene.tock()`) without
+   * needing to render.
+   */
+  tock (time, timeDelta, camera) {
+    var i;
+    var systems = this.systems;
+
+    // Components.
+    for (i = 0; i < this.behaviors.tock.length; i++) {
+      if (!this.behaviors.tock[i].el.isPlaying) { continue; }
+      this.behaviors.tock[i].tock(time, timeDelta, camera);
+    }
+
+    // Systems.
+    for (i = 0; i < this.systemNames.length; i++) {
+      if (!systems[this.systemNames[i]].tock) { continue; }
+      systems[this.systemNames[i]].tock(time, timeDelta, camera);
+    }
+  }
+
+  /**
+   * The render loop.
+   *
+   * Updates animations.
+   * Updates behaviors.
+   * Renders with request animation frame.
+   */
+  render (time, frame) {
+    var renderer = this.renderer;
+
+    this.frame = frame;
+    this.delta = this.clock.getDelta() * 1000;
+    this.time = this.clock.elapsedTime * 1000;
+
+    if (this.isPlaying) { this.tick(this.time, this.delta); }
+    var savedBackground = null;
+    if (this.is('ar-mode')) {
+      // In AR mode, don't render the default background. Hide it, then
+      // restore it again after rendering.
+      savedBackground = this.object3D.background;
+      this.object3D.background = null;
+    }
+    renderer.render(this.object3D, this.camera);
+    if (savedBackground) {
+      this.object3D.background = savedBackground;
+    }
+  }
+}
 
 /**
  * Return size constrained to maxSize - maintaining aspect ratio.
@@ -868,6 +788,8 @@
 
   return size;
 }
+
+window.customElements.define('a-scene', AScene);
 
 /**
  * Return the canvas size where the scene will be rendered.
@@ -972,4 +894,6 @@
     document.body.focus();
   }
 }
-module.exports.setupCanvas = setupCanvas;  // For testing.+
+module.exports.setupCanvas = setupCanvas;
+module.exports.AScene = AScene;