--- conflicted
+++ resolved
@@ -116,7 +116,7 @@
 </a-entity>
 ```
 
-<<<<<<< HEAD
+
 ## Events
 
 You can attach following events to entities that use `material` with a image/video texture (via `src=""`) :
@@ -125,7 +125,7 @@
 | :------------- | :------------- |
 | `material-texture-loaded`       | Triggers once the image has been loaded. For videos this triggers once the first frames can be played.|
 | `material-video-ended`       | If you are using a video texture, this triggers when the video has reached its end (may not work with `loop`). |
-=======
+
 ## Setting the Material from Another Component
 
 A common operation is to set material properties from another component. To do so, we can specify the material as a dependency component, wait for the entity to load, then use `setAttribute`:
@@ -153,5 +153,4 @@
 
 ## Caveats
 
-Transparency and alpha channels are tricky in 3D graphics. If you are having issues where transparent materials in the foreground do not composite correctly over materials in the background, it is probably due to underlying design of the OpenGL compositor (which WebGL is an API for). In an ideal scenario, transparency in A-Frame would "just work", regardless of where the developer places an image in 3D space, or what order they define the elements in markup. In the current version of A-Frame, however, it is easy to create scenarios where foreground images occlude background images. This creates confusion and unwanted visual defects. To workaround, try changing the order of the entities.
->>>>>>> e66f986a
+Transparency and alpha channels are tricky in 3D graphics. If you are having issues where transparent materials in the foreground do not composite correctly over materials in the background, it is probably due to underlying design of the OpenGL compositor (which WebGL is an API for). In an ideal scenario, transparency in A-Frame would "just work", regardless of where the developer places an image in 3D space, or what order they define the elements in markup. In the current version of A-Frame, however, it is easy to create scenarios where foreground images occlude background images. This creates confusion and unwanted visual defects. To workaround, try changing the order of the entities.