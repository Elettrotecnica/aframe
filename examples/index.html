<!doctype html>
<html>
  <head>
    <meta charset="utf-8">
    <meta name="viewport" content="width=device-width">
    <link rel="stylesheet" href="https://fonts.googleapis.com/css?family=Montserrat:400,700">
    <title>A-Frame Examples</title>
    <style>
      * {
        margin: 0;
        padding: 0;
      }
      html {
        font-size: 11px;
      }
      body {
        background: rgb(53,196,232);
        color: #fff;
        font: 2rem/1.5 'Montserrat', sans-serif;
        margin: 0;
        padding: 3rem;
      }
      h1 {
        margin: 0 0 3rem;
      }
      ul {
        line-height: 1.5;
        list-style: none;
      }
      a {
        color: #036;
        display: block;
        padding: .5rem 0;
      }
      a:hover {
        color: #369;
      }
    </style>
  </head>
  <body>
    <h1>A-Frame Core Examples</h1>
    <ul>
      <li><a href="cubes/">Cubes</a></li>
      <li><a href="cylinders/">Cylinders</a></li>
      <li><a href="images/">Images</a></li>
      <li><a href="legos/">Legos</a></li>
      <li><a href="planes/">Planes</a></li>
      <li><a href="spheres/">Spheres</a></li>
      <li><a href="templates/">Templates</a></li>
<<<<<<< HEAD
      <li><a href="videos/">Videos</a></li>
=======
      <li><a href="sky/">Sky</a></li>
>>>>>>> f313a19d
    </ul>
  </body>
</html><|MERGE_RESOLUTION|>--- conflicted
+++ resolved
@@ -46,12 +46,9 @@
       <li><a href="legos/">Legos</a></li>
       <li><a href="planes/">Planes</a></li>
       <li><a href="spheres/">Spheres</a></li>
+      <li><a href="sky/">Sky</a></li>
       <li><a href="templates/">Templates</a></li>
-<<<<<<< HEAD
       <li><a href="videos/">Videos</a></li>
-=======
-      <li><a href="sky/">Sky</a></li>
->>>>>>> f313a19d
     </ul>
   </body>
 </html>