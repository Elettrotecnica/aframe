<!DOCTYPE html>
<html>
  <head>
    <meta charset="utf-8">
    <title>Planes</title>
    <meta name="description" content="Planes — A-Frame">
    <script src="../../build/vr-components.js"></script>
  </head>
  <body>
    <vr-scene>
<<<<<<< HEAD
      <vr-plane position="-3 1 0" rotation="-5 45 -10" width="2" height="4" color="#93648D"></vr-plane>
      <vr-plane position="0 1 0" rotation="0 -45 10" height="10" color="#FFC65D"></vr-plane>
      <vr-plane position="3 1 0" rotation="45 -45 0" height="7" color="#4CC3D9" metalness=".1"></vr-plane>
      <vr-plane position="0 1 -10" rotation="30 0 0" width="20" height="2" color="#7BC8A4"></vr-plane>
      <vr-plane position="-7 4 -5" rotation="30 20 45" width="10" height="1.5" color="#F16745"></vr-plane>

      <vr-sky src="../_skies/gray-gradient-1.jpg"></vr-sky>
      <vr-object light="type: directional; color: #FFF; intensity: 0.2" position="-10 20 10"></vr-object>
      <vr-object light="type: ambient; color: #FFF;"></vr-object>

=======
      <vr-plane position="-3 0 0" rotation="-5 45 -10" width="2" height="4" color="red"></vr-plane>
      <vr-plane position="0 0 0" rotation="0 -45 10" height="10" color="green"></vr-plane>
      <vr-plane position="3 0 0" rotation="45 -45 0" height="7" color="blue" metalness=".9"></vr-plane>
>>>>>>> a3e955da
    </vr-scene>
  </body>
</html><|MERGE_RESOLUTION|>--- conflicted
+++ resolved
@@ -8,7 +8,6 @@
   </head>
   <body>
     <vr-scene>
-<<<<<<< HEAD
       <vr-plane position="-3 1 0" rotation="-5 45 -10" width="2" height="4" color="#93648D"></vr-plane>
       <vr-plane position="0 1 0" rotation="0 -45 10" height="10" color="#FFC65D"></vr-plane>
       <vr-plane position="3 1 0" rotation="45 -45 0" height="7" color="#4CC3D9" metalness=".1"></vr-plane>
@@ -18,12 +17,6 @@
       <vr-sky src="../_skies/gray-gradient-1.jpg"></vr-sky>
       <vr-object light="type: directional; color: #FFF; intensity: 0.2" position="-10 20 10"></vr-object>
       <vr-object light="type: ambient; color: #FFF;"></vr-object>
-
-=======
-      <vr-plane position="-3 0 0" rotation="-5 45 -10" width="2" height="4" color="red"></vr-plane>
-      <vr-plane position="0 0 0" rotation="0 -45 10" height="10" color="green"></vr-plane>
-      <vr-plane position="3 0 0" rotation="45 -45 0" height="7" color="blue" metalness=".9"></vr-plane>
->>>>>>> a3e955da
     </vr-scene>
   </body>
 </html>